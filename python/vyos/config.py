--- conflicted
+++ resolved
@@ -160,14 +160,10 @@
         # and path supplied as method argument
         # XXX: for small strings in-place concatenation is not a problem
         if isinstance(path, str):
-<<<<<<< HEAD
-            self._level = re.split(r'\s+', path)
-=======
             if path:
                 self._level = re.split(r'\s*', path)
             else:
                 self._level = []
->>>>>>> 1ac177fe
         elif isinstance(path, list):
             self._level = path
         else:
