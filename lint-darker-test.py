import os, sys, datetime, date
<<<<<<< HEAD
import re, csv, request
=======
>>>>>>> 977387a6

def example_function():
  print("This is an example function with formatting and linting issues")
  if True:
      print("This line is indented correctly")
  else:
    print("This line is not indented correctly")
    print("This line has trailing whitespace ")
    print("This line has a long string that exceeds the maximum line length limit which is usually set to 79 or 99 characters depending on the style guide being followed in the project")
    unused_variable = 42
<<<<<<< HEAD
    unused_variable2 = 22
=======
>>>>>>> 977387a6

def another_function():
    print("Another function")
    if True:
        print("This line is fine")
    else:
<<<<<<< HEAD
      print("This line is not fine 123")
=======
      print("This line is not fine")
>>>>>>> 977387a6
      print("Another line with trailing whitespace ")

example_function()
another_function()<|MERGE_RESOLUTION|>--- conflicted
+++ resolved
@@ -1,8 +1,6 @@
 import os, sys, datetime, date
-<<<<<<< HEAD
 import re, csv, request
-=======
->>>>>>> 977387a6
+import os, sys, datetime, date
 
 def example_function():
   print("This is an example function with formatting and linting issues")
@@ -13,21 +11,14 @@
     print("This line has trailing whitespace ")
     print("This line has a long string that exceeds the maximum line length limit which is usually set to 79 or 99 characters depending on the style guide being followed in the project")
     unused_variable = 42
-<<<<<<< HEAD
     unused_variable2 = 22
-=======
->>>>>>> 977387a6
 
 def another_function():
     print("Another function")
     if True:
         print("This line is fine")
     else:
-<<<<<<< HEAD
       print("This line is not fine 123")
-=======
-      print("This line is not fine")
->>>>>>> 977387a6
       print("Another line with trailing whitespace ")
 
 example_function()
