<!-- include start from accel-ppp/radius-additions-rate-limit.xml.i -->
<node name="rate-limit">
  <properties>
    <help>Upload/Download speed limits</help>
  </properties>
  <children>
    <leafNode name="attribute">
      <properties>
<<<<<<< HEAD
        <help>RADIUS attribute that contains rate information. (default: Filter-Id)</help>
=======
        <help>Specifies which RADIUS attribute contains rate information</help>
>>>>>>> 067cc12d
      </properties>
      <defaultValue>Filter-Id</defaultValue>
    </leafNode>
    <leafNode name="vendor">
      <properties>
        <help>Vendor dictionary</help>
        <completionHelp>
          <list>alcatel cisco microsoft mikrotik</list>
        </completionHelp>
        <constraint>
          <validator name="accel-radius-dictionary" />
        </constraint>
      </properties>
    </leafNode>
    <leafNode name="enable">
      <properties>
        <help>Enable bandwidth shaping via RADIUS</help>
        <valueless />
      </properties>
    </leafNode>
    <leafNode name="multiplier">
      <properties>
        <help>Shaper multiplier</help>
        <valueHelp>
          <format>&lt;0.001-1000&gt;</format>
          <description>Shaper multiplier</description>
        </valueHelp>
        <constraint>
          <validator name="numeric" argument="--range 0.001-1000 --float"/>
        </constraint>
        <constraintErrorMessage>Multiplier needs to be between 0.001 and 1000</constraintErrorMessage>
      </properties>
      <defaultValue>1</defaultValue>
    </leafNode>
  </children>
</node>
<!-- include end --><|MERGE_RESOLUTION|>--- conflicted
+++ resolved
@@ -6,11 +6,7 @@
   <children>
     <leafNode name="attribute">
       <properties>
-<<<<<<< HEAD
-        <help>RADIUS attribute that contains rate information. (default: Filter-Id)</help>
-=======
-        <help>Specifies which RADIUS attribute contains rate information</help>
->>>>>>> 067cc12d
+        <help>RADIUS attribute that contains rate information</help>
       </properties>
       <defaultValue>Filter-Id</defaultValue>
     </leafNode>
