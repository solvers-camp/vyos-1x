--- conflicted
+++ resolved
@@ -20,22 +20,12 @@
   add-pr-comment:
     runs-on: ubuntu-latest
     steps:
-<<<<<<< HEAD
-=======
       - name: Checkout repository
         uses: actions/checkout@v2
 
->>>>>>> 3bc7bc59
       - name: Add PR comment
         uses: mshick/add-pr-comment@v2
         with:
           message: HELLO
           message-id: "UNUSED_IMPORTS_VALIDATION"
-          allow-repeats: false
-<<<<<<< HEAD
-          refresh-message-position: true
-=======
-          refresh-message-position: true
-          repo-token: ${{ secrets.PAT_TOKEN }}
-          
->>>>>>> 3bc7bc59
+          allow-repeats: false