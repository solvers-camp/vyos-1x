
name: "PR Conflicts checker"
on:
  pull_request_target:
    types: [synchronize]

permissions:
  pull-requests: write
  contents: read

jobs:
  check-pr-conflict-call:
<<<<<<< HEAD
    # uses: vyos/.github/.github/workflows/check-pr-merge-conflict.yml@main
    uses: solvers-camp/.github/.github/workflows/check-pr-merge-conflict.yml@main
=======
    uses: vyos/.github/.github/workflows/check-pr-merge-conflict.yml@main
>>>>>>> 0280013d
    secrets: inherit<|MERGE_RESOLUTION|>--- conflicted
+++ resolved
@@ -10,10 +10,7 @@
 
 jobs:
   check-pr-conflict-call:
-<<<<<<< HEAD
     # uses: vyos/.github/.github/workflows/check-pr-merge-conflict.yml@main
     uses: solvers-camp/.github/.github/workflows/check-pr-merge-conflict.yml@main
-=======
     uses: vyos/.github/.github/workflows/check-pr-merge-conflict.yml@main
->>>>>>> 0280013d
     secrets: inherit